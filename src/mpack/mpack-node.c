--- conflicted
+++ resolved
@@ -344,52 +344,11 @@
     return mpack_tree_reserve_bytes(tree, node->len);
 }
 
-<<<<<<< HEAD
-MPACK_STATIC_INLINE void mpack_tree_parse_ext(mpack_tree_parser_t* parser, mpack_node_data_t* node) {
+static bool mpack_tree_parse_ext(mpack_tree_t* tree, mpack_node_data_t* node) {
+    // reserve space for exttype
+    tree->parser.current_node_reserved += sizeof(int8_t);
     node->type = mpack_type_ext;
-    mpack_tree_i8(parser); // exttype
-    mpack_tree_parse_bytes(parser, node);
-=======
-static bool mpack_tree_parse_validate_timestamp(mpack_tree_t* tree, mpack_node_data_t* node) {
-    uint32_t nanoseconds;
-    switch (node->len) {
-        case 4:
-            return true;
-        case 8:
-            nanoseconds = mpack_load_u32(tree->data + node->value.offset) >> 2;
-            break;
-        case 12:
-            nanoseconds = mpack_load_u32(tree->data + node->value.offset);
-            break;
-        default:
-            mpack_tree_flag_error(tree, mpack_error_invalid);
-            return false;
-    }
-
-    if (nanoseconds > MPACK_TIMESTAMP_NANOSECONDS_MAX) {
-        mpack_tree_flag_error(tree, mpack_error_invalid);
-        return false;
-    }
-
-    return true;
-}
-
-static bool mpack_tree_parse_ext(mpack_tree_t* tree, mpack_node_data_t* node) {
-    const char* p = tree->data + tree->size + tree->parser.current_node_reserved + 1;
-    int8_t exttype = mpack_load_i8(p);
-    tree->parser.current_node_reserved += sizeof(int8_t);
-
-    if (!mpack_tree_parse_bytes(tree, node))
-        return false;
-
-    if (exttype == MPACK_TIMESTAMP_EXTTYPE) {
-        node->type = mpack_type_timestamp;
-        return mpack_tree_parse_validate_timestamp(tree, node);
-    }
-
-    node->type = mpack_type_ext;
-    return true;
->>>>>>> 57d7a718
+    return mpack_tree_parse_bytes(tree, node);
 }
 
 static bool mpack_tree_parse_node_contents(mpack_tree_t* tree, mpack_node_data_t* node) {
