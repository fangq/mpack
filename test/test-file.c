--- conflicted
+++ resolved
@@ -714,19 +714,11 @@
     mpack_tree_t tree;
 
     // test maximum size
-<<<<<<< HEAD
-    mpack_tree_init_filename(&tree, test_filename, 100);
-    TEST_TREE_DESTROY_ERROR(&tree, mpack_error_too_big);
-
-    // test blank file
-    mpack_tree_init_filename(&tree, test_blank_filename, 0);
-=======
     mpack_tree_init_file(&tree, test_filename, 100);
     TEST_TREE_DESTROY_ERROR(&tree, mpack_error_too_big);
 
     // test blank file
     mpack_tree_init_file(&tree, test_blank_filename, 0);
->>>>>>> 1773959b
     TEST_TREE_DESTROY_ERROR(&tree, mpack_error_invalid);
 
     // test successful parse from filename
