--- conflicted
+++ resolved
@@ -35,16 +35,15 @@
 #define isnanf _isnan
 #endif
 
-<<<<<<< HEAD
+#if __APPLE__
+#define isnanf isnan
+#endif
+
 #ifdef __cplusplus
 #include <limits>
 #define MPACK_INFINITY std::numeric_limits<float>::infinity()
 #else
 #define MPACK_INFINITY INFINITY
-=======
-#if __APPLE__
-#define isnanf isnan
->>>>>>> 458f792c
 #endif
 
 #include "mpack/mpack.h"
